--- conflicted
+++ resolved
@@ -1,12 +1,6 @@
-<<<<<<< HEAD
 use data_structures::treap;
 use std::hash::Hash;
-=======
-use util::data_structures::treap;
-use std::hash::{Hash, Hasher};
 use std::collections::HashMap;
-use std::collections::hash_map::{DefaultHasher, Iter};
->>>>>>> 8f1f7b49
 use std::vec::Vec;
 use std::rc::Rc;
 use std::mem;
@@ -81,14 +75,9 @@
         for i in 0..self.replicas {
             let hash = util::combine_hash(util::gen_hash(id), util::gen_hash(&i));
             if let Some((_, Node { points, .. })) = self.nodes.delete(&hash) {
-                if let Some((_, &mut Node { points: ref mut next_point, .. })) = self.get_next_node(&hash) {
-<<<<<<< HEAD
+                if let Some((_, &mut Node { points: ref mut next_points, .. })) = self.get_next_node(&hash) {
                     for val in points {
-                        next_point.push(val);
-=======
-                    for val in points.into_iter() {
-                        next_point.insert(val.0, val.1);
->>>>>>> 8f1f7b49
+                        next_points.insert(val.0, val.1);
                     }
                 } else {
                     panic!("Error: empty ring after deletion");
@@ -100,7 +89,7 @@
     pub fn get_points(&mut self, id: &T) -> Vec<&U> {
         let mut ret: Vec<&U> = Vec::new();
         for i in 0..self.replicas {
-            let hash = combine_hash(gen_hash(id), gen_hash(&i));
+            let hash = util::combine_hash(util::gen_hash(id), util::gen_hash(&i));
             if let Some(node) = self.nodes.get(&hash) {
                 for entry in node.points.iter() {
                     ret.push(entry.0);
@@ -110,13 +99,8 @@
         ret
     }
 
-<<<<<<< HEAD
-    pub fn get_point(&mut self, key: &U) -> &T {
+    pub fn get_node(&mut self, key: &U) -> &T {
         let hash = util::gen_hash(key);
-=======
-    pub fn get_node(&mut self, key: &U) -> &T {
-        let hash = gen_hash(key);
->>>>>>> 8f1f7b49
         if let Some((_, &mut Node { ref id, .. })) = self.get_next_node(&hash) {
             id
         } else {
@@ -125,16 +109,7 @@
     }
 
     pub fn add_point(&mut self, key: U) {
-<<<<<<< HEAD
         let hash = util::gen_hash(&key);
-        match self.nodes.ceil(&hash) {
-            Some(&id) => self.nodes.get(&id).unwrap().points.push((key, hash)),
-            None => match self.nodes.min() {
-                Some(&id) => self.nodes.get(&id).unwrap().points.push((key, hash)),
-                None => panic!("Error: Empty Ring"),
-            }
-=======
-        let hash = gen_hash(&key);
         if let Some((_, &mut Node { ref mut points, .. })) = self.get_next_node(&hash) {
             points.insert(key, hash);
         } else {
@@ -143,12 +118,11 @@
     }
 
     pub fn delete_point(&mut self, key: &U) {
-        let hash = gen_hash(key);
+        let hash = util::gen_hash(key);
         if let Some((_, &mut Node { ref mut points, .. })) = self.get_next_node(&hash) {
             points.remove(key);
         } else {
             panic!("Error: empty ring");
->>>>>>> 8f1f7b49
         }
     }
 
@@ -214,11 +188,7 @@
         ring.add_point(i);
     }
     let mut stats = HashMap::new();
-<<<<<<< HEAD
-    for i in ring.get_points() {
-=======
-    for ref i in ring.iterate() {
->>>>>>> 8f1f7b49
+    for i in ring.iterate() {
         let count = stats.entry(i.0).or_insert(0);
         *count += i.2.len();
     }
